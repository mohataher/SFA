// Copyright (c) 2016 - Patrick Schäfer (patrick.schaefer@zib.de)
// Distributed under the GLP 3.0 (See accompanying file LICENSE)
package sfa;

import java.io.BufferedInputStream;
import java.io.BufferedOutputStream;
import java.io.EOFException;
import java.io.File;
import java.io.FileInputStream;
import java.io.FileOutputStream;
import java.io.IOException;
import java.io.ObjectInputStream;
import java.io.ObjectOutputStream;
import java.nio.file.Files;
import java.util.ArrayList;
import java.util.LinkedList;
import java.util.List;
import java.util.Random;
import java.util.concurrent.Callable;
import java.util.concurrent.ExecutorService;
import java.util.concurrent.Executors;
import java.util.concurrent.Future;
import java.util.concurrent.LinkedBlockingQueue;

<<<<<<< HEAD
import org.junit.After;
=======
>>>>>>> 77348b26
import org.junit.Assert;
import org.junit.Test;
import org.junit.runner.RunWith;
import org.junit.runners.JUnit4;

import sfa.index.SFATrie;
import sfa.index.SortedListMap;
import sfa.timeseries.TimeSeries;
import sfa.timeseries.TimeSeriesLoader;
import sfa.transformation.SFA;
import sfa.transformation.SFA.HistogramType;

@RunWith(JUnit4.class)
public class SFABulkLoadTest {

  static File tempDir = null;
  static ExecutorService serializerExec = Executors.newFixedThreadPool(2); // serialize
  // access
  // to
  // the
  // disk
  static ExecutorService transformExec = Executors.newFixedThreadPool(4); // parallel
  // SFA
  // transformation

  static LinkedList<Future<Long>> futures = new LinkedList<>();

  static int l = 16; // SFA word length ( & dimensionality of the index)
  static int leafThreshold = 1000; // number of subsequences in each leaf node
  static byte symbols = SFATrie.symbols;

  static Runtime runtime = Runtime.getRuntime();

  public void setUpBucketDir() {
    try {
      tempDir = Files.createTempDirectory("tmp").toFile();
      System.out.println("Created temp directory at "+tempDir.getAbsolutePath());
    } catch (IOException e) {
      Assert.fail("Unable to create temp directory");
    }
  }

  @Test
  public void testBulkLoadWholeMatching() throws IOException {
    // setUpBucketDir();
    //
    // int N = 100000;
    // System.out.println("Loading/generating "+N+" Time Series...");
    //
    // TimeSeries[] timeSeries2 = TimeSeriesLoader.readSamplesQuerySeries(
    // new File("./datasets/indexing/query_lightcurves.txt"));
    // int n = timeSeries2[0].getLength();
    // System.out.println("Queries DS size: " + timeSeries2.length);
    //
    // long mem = runtime.totalMemory();
    //
    // // train SFA quantization bins on a SUBSET of all time series,
    // // as we cannot fit all into main memory
    // TimeSeries[] timeSeriesSubset = new TimeSeries[50_000];
    // for (int i = 0; i < N; i++) {
    // timeSeriesSubset[i] = getTimeSeries(i, n);
    // timeSeriesSubset[i].norm();
    // }
    // System.out.println("Sample DS size: " + N);
    //
    // SFA sfa = new SFA(HistogramType.EQUI_FREQUENCY);
    // sfa.fitTransform(timeSeriesSubset, l, symbols, true);
    // // sfa.printBins();
    //
    // // process data in chunks of 'chunkSize' to create one SFA trie each
    // int chunkSize = 10_000;
    // System.out.println("Chunk size:\t" + chunkSize);
    // int trieDepth = getBestDepth(N, chunkSize);
    //
    // // write the Fourier-transformed TS to buckets on disk
    // SerializedStreams dataStream = new SerializedStreams(trieDepth);
    //
    // // process in parallel, as the Fourier transform of whole series takes
    // O(n log n)
    // int BLOCKS = (int)Math.ceil(N/chunkSize);
    // ParallelFor.withIndex(transformExec, BLOCKS, new ParallelFor.Each() {
    // long time = System.currentTimeMillis();
    // @Override
    // public void run(int id, AtomicInteger processed) {
    // for (int i = 0, a = 0; i < N; i+=chunkSize, a++) { // process TS in
    // chunkSize
    // if (a % BLOCKS == id) {
    // System.out.println("Transforming Chunk: " + (a + 1));
    // for (int j = i; j < Math.min(i+chunkSize, N); j++) {
    // // could as well load TS from file
    // TimeSeries ts = getTimeSeries(j, n);
    // // Fourier transform
    // double[] words = sfa.transformation.transform(ts, l);
    // // SFA words
    // byte[] w = sfa.quantizationByte(words);
    // dataStream.addToPartition(w, words, j, trieDepth);
    // }
    //
    // // wait for all futures to finish (data to be written)
    // long bytesWritten = 0;
    // while (!futures.isEmpty()) {
    // try {
    // bytesWritten = futures.remove().get();
    // } catch (Exception e) {
    // e.printStackTrace();
    // }
    // }
    // System.out.println("\tavg write speed: " + (bytesWritten /
    // (System.currentTimeMillis() - time)) + " kb/s");
    // }
    // }
    //
    // }
    // });
    // // close all streams
    // dataStream.setFinished();
    //
    // // build the SFA trie from the bucket files
    // SFATrie index = buildSFATrie(l, leafThreshold, n, trieDepth, sfa);
    //
    // // add the raw data to the trie
    // // TODO ?? index.initializeWholeMatching(timeSeries);
    // index.printStats();
    //
    // // GC
    // performGC();
    // System.out.println("Memory: " + ((runtime.totalMemory() - mem) /
    // (1048576l)) + " MB (rough estimate)");

  }

  /**
   * Gets the i-th time series of length n
   *
   * @param i
   * @param n
   * @return
   */
  private TimeSeries getTimeSeries(int i, int n) {
    return TimeSeriesLoader.generateRandomWalkData(n, new Random(i));
  }

  /**
   * the depth of the tree to use for bulk loading: depth 1 => 8^1 buckets depth
   * 2 => 8^2 buckets ... depth i => symbols ^ i buckets
   *
   * @param count
   * @param chunkSize
   * @return
   */
  private int getBestDepth(int count, int chunkSize) {
    int trieDepth = (int) (Math.round(Math.log(count / chunkSize) / Math.log(8)));
    System.out.println("Using trie depth:\t" + trieDepth + " (" + (int) Math.pow(8, trieDepth) + " buckets)");
    return trieDepth;
  }

  @Test
  public void testBulkLoadSubsequenceMatching() throws IOException {
    setUpBucketDir();

    int N = 20 * 100_000;
    System.out.println("Loading/generating Time Series of length " + N + "...");

    // samples to be indexed
    TimeSeries timeSeries = getTimeSeries(1, N);
    System.out.println("Sample DS size:\t" + N);

    // query subsequences
    ClassLoader classLoader = SFAWordsTest.class.getClassLoader();

    TimeSeries[] timeSeries2 = TimeSeriesLoader.readSamplesQuerySeries(
            classLoader.getResource("datasets/indexing/query_lightcurves.txt").getFile());
    int n = timeSeries2[0].getLength();
    System.out.println("Query DS size:\t" + n);

    long mem = runtime.totalMemory();

    // train SFA quantization bins on the whole time series
    SFA sfa = new SFA(HistogramType.EQUI_FREQUENCY);
    sfa.fitWindowing(new TimeSeries[]{timeSeries}, n, l, symbols, true, true);
    // sfa.printBins();

    // process data in chunks of 'chunkSize' and create one index each
    int chunkSize = 100_000;
    System.out.println("Chunk size:\t" + chunkSize);
    int trieDepth = getBestDepth(N, chunkSize);

    // write the Fourier-transformed TS to buckets on disk
    SerializedStreams dataStream = new SerializedStreams(trieDepth);
    long time = System.currentTimeMillis();

    // transform all approximations
    // no need to transform in parallel, as the Momentary Fourier transform
    // transforms
    // each subsequence in constant time
    for (int i = 0, a = 0; i < timeSeries.getLength(); i += chunkSize, a++) {
      System.out.println("Transforming Chunk: " + (a + 1));
      TimeSeries subsequence = timeSeries.getSubsequence(i, chunkSize + n - 1);
      double[][] words = sfa.transformWindowingDouble(subsequence);
      for (int pos = 0; pos < words.length; pos++) {
        byte[] w = sfa.quantizationByte(words[pos]);
        dataStream.addToPartition(w, words[pos], i + pos, trieDepth);
      }

      // wait for all tasks to finish
      long bytesWritten = 0;
      while (!futures.isEmpty()) {
        try {
          bytesWritten = futures.remove().get();
        } catch (Exception e) {
          Assert.fail();
        }
      }
      System.out.println("\tavg write speed: " + (bytesWritten / (System.currentTimeMillis() - time)) + " kb/s");
    }

    // close all streams
    dataStream.setFinished();

    // build the SFA trie from the bucket files
    SFATrie index = buildSFATrie(l, leafThreshold, n, trieDepth, sfa);

    // add the raw data to the trie
    index.initializeSubsequenceMatching(timeSeries, n);
    index.printStats();

    // GC
    performGC();
    System.out.println("Memory: " + ((runtime.totalMemory() - mem) / (1_048_576L)) + " MB (rough estimate)");

    // k-NN search
    int k = 1;

    // Used for Euclidean distance computations
    int size = (timeSeries.getData().length - n) + 1;
    double[] means = index.means;
    double[] stds = index.stddev;

    for (int i = 0; i < timeSeries2.length; i++) {
      System.out.println((i + 1) + ". Query");
      TimeSeries query = timeSeries2[i];

      time = System.currentTimeMillis();
      SortedListMap<Double, Integer> result = index.searchNearestNeighbor(query, k);
      time = System.currentTimeMillis() - time;
      System.out.println("\tSFATree:" + (time / 1000.0) + "s");

      List<Double> distances = result.keys();
      System.out.println("\tTS seen: " + index.getTimeSeriesRead());
      System.out.println("\tLeaves seen " + index.getIoTimeSeriesRead());
      System.out.println("\tNodes seen " + index.getBlockRead());
      index.resetIoCosts();

      // compare with nearest neighbor search!
      time = System.currentTimeMillis();
      double resultDistance = Double.MAX_VALUE;
      for (int ww = 0; ww < size; ww++) { // faster than reevaluation in for
        // loop
        double distance = SFATrieTest.getEuclideanDistance(timeSeries, query, means[ww], stds[ww], resultDistance, ww);
        resultDistance = Math.min(distance, resultDistance);
      }
      time = System.currentTimeMillis() - time;
      System.out.println("\tEuclidean:" + (time / 1000.0) + "s");

<<<<<<< HEAD
      if (distances.get(0) != resultDistance) {
        Assert.fail("\tError! Distances do not match: " + resultDistance + "\t" + distances.get(0));
      } else {
        System.out.println("\tDistance is ok");
      }
=======
      Assert.assertEquals("Distances do not match: " + resultDistance + "\t" + distances.get(0),
          distances.get(0), resultDistance, 0.003);
>>>>>>> 77348b26
    }

    System.out.println("All ok...");
  }

  /**
   * Builds one SFA trie for each bucket and merges these to one SFA trie.
   *
   * @param l
   * @param leafThreshold
   * @param windowLength
   * @param trieDepth
   * @param sfa
   * @return
   */
  protected SFATrie buildSFATrie(int l, int leafThreshold, int windowLength, int trieDepth, SFA sfa) {
    long time;// now, process each bucket on disk
    SFATrie index = null;

    System.out.println("Building and merging Trees:");
    File directory = tempDir;

    // create an index for each bucket and merge the indices
    for (File bucket : directory.listFiles()) {
      if (bucket.isFile() && bucket.getName().contains("bucket")) {
        time = System.currentTimeMillis();
        List<SFATrie.Approximation[]> windows = readFromFile(bucket);
        if (!windows.isEmpty()) {
          SFATrie trie = new SFATrie(l, leafThreshold, sfa);
          trie.buildIndex(windows, trieDepth);

          if (index == null) {
            index = trie;
          } else {
            index.mergeTrees(trie);
          }

          System.out.println("Merging done in " + (System.currentTimeMillis() - time) + " ms. " + "\t Elements: "
                  + index.getSize() + "\t Height: " + index.getHeight());
        }
      }
    }

    // path compression
    if (index != null) {
      index.compress(true);
    }

    // write index to disk?
    // System.out.println("Writing index to disk...");
    // File location = new File("./tmp/sfatrie.idx");
    // location.deleteOnExit();
    // index.writeToDisk(location);

    return index;
  }

  public void performGC() {
    try {
      System.gc();
      Thread.sleep(10);
    } catch (InterruptedException e) {
      e.printStackTrace();
    }
  }

  /**
   * Reads a bucket with Fourier-approximations from a file
   *
   * @param name
   * @return
   */
  protected List<SFATrie.Approximation[]> readFromFile(File name) {
    System.out.println("Reading from : " + name.toString());
    long count = 0;
    List<SFATrie.Approximation[]> data = new ArrayList<>();
    try (ObjectInputStream in = new ObjectInputStream(new BufferedInputStream(new FileInputStream(name)))) {
      SFATrie.Approximation[] d = null;
      while ((d = (SFATrie.Approximation[]) in.readObject()) != null) {
        data.add(d);
        count += d.length;
      }
    } catch (EOFException e) {
      // ignore EOFException
    } catch (Exception e) {
      Assert.fail();
    }
    System.out.println("\t" + count + " time series read.");

    return data;
  }

  /**
   * Opens multiple streams to disk but writes them sequentially to disk
   */
  static class SerializedStreams {
    LinkedBlockingQueue<SFATrie.Approximation>[] wordPartitions;
    ObjectOutputStream[] partitionsStream;

    // the number of TS until the array is written to disk
    static final int minWriteToDiskLimit = 100000;

    long[] writtenSamples;
    long totalBytes = 0;
    double time = 0;

    @SuppressWarnings("unchecked")
    public SerializedStreams(final int useLetters) {
      // the number of partitions to process
      int count = (int) Math.pow(SFATrie.symbols, useLetters);
      this.wordPartitions = new LinkedBlockingQueue[count];
      this.partitionsStream = new ObjectOutputStream[count];

      this.writtenSamples = new long[count];
      this.time = System.currentTimeMillis();

      for (int i = 0; i < this.wordPartitions.length; i++) {
        this.wordPartitions[i] = new LinkedBlockingQueue<>(minWriteToDiskLimit * 2);
        this.writtenSamples[i] = 0;
      }
    }

    /**
     * Close all file streams
     */
    public void setFinished() {
      // finish all data
      for (int i = 0; i < SerializedStreams.this.wordPartitions.length; i++) {
        try {
          // copy contents to current and write these to disk
          List<SFATrie.Approximation> current = new ArrayList<>(this.wordPartitions[i].size());
          this.wordPartitions[i].drainTo(current);
          writeToDisk(current, i);
        } catch (Exception e) {
          Assert.fail();
        }
      }
      // wait for all futures/threads to finish
      while (!futures.isEmpty()) {
        try {
          futures.remove().get();
        } catch (Exception e) {
          Assert.fail();
        }
      }
      // close all streams
      long totalTSwritten = 0;
      for (int i = 0; i < SerializedStreams.this.wordPartitions.length; i++) {
        try {
          if (partitionsStream[i] != null) {
            partitionsStream[i].close();
            totalTSwritten += writtenSamples[i];
          }
        } catch (Exception e) {
          Assert.fail();
        }
      }
      System.out.println("Time series written:" + totalTSwritten);
    }

    /**
     * Adds a time series to the corresponding queue and writes the bucket to
     * disk if the bucket exceeds minWriteToDiskLimit elements
     */
    public void addToPartition(byte[] words, double[] data, int offset, int prefixLength) {
      try {
        // the bucket
        final int l = getPrefix(words, prefixLength);
        this.wordPartitions[l].put(new SFATrie.Approximation(data, words, offset));

        // write to disk
        synchronized (this.wordPartitions[l]) {
          if (this.wordPartitions[l].size() >= minWriteToDiskLimit) {
            // copy the elements to current and write this to disk
            final List<SFATrie.Approximation> current = new ArrayList<>(this.wordPartitions[l].size());
            this.wordPartitions[l].drainTo(current);
            futures.add(serializerExec.submit(new Callable<Long>() {
              @Override
              public Long call() throws Exception {
                writeToDisk(current, l);
                totalBytes += current.size() * 20 * 8;
                return totalBytes;
              }
            }));
          }

        }
      } catch (Exception e) {
        Assert.fail();
      }
    }

    /**
     * Gets a prefix of length useLetters from the word, encoded as int.
     *
     * @param word
     * @param useLetters
     * @return
     */
    protected int getPrefix(byte[] word, int useLetters) {
      int id = word[0];
      if (useLetters > 1) {
        id = id * SFATrie.symbols + word[1];
      }
      if (useLetters > 2) {
        id = id * SFATrie.symbols + word[2];
      }
      return id;
    }

    /**
     * Serializes the bucket to disk
     *
     * @param current
     * @param letter
     * @throws IOException
     */
<<<<<<< HEAD
    protected void writeToDisk(List<SFATrie.Approximation> current, int letter) throws FileNotFoundException,
            IOException {
=======
    protected void writeToDisk(List<SFATrie.Approximation> current, int letter) throws IOException {
>>>>>>> 77348b26
      if (!current.isEmpty()) {
        if (partitionsStream[letter] == null) {
          String fileName = tempDir.getAbsolutePath() + File.separator + letter + ".bucket";
          File file = new File(fileName);
          file.deleteOnExit();
          partitionsStream[letter] = new ObjectOutputStream(new BufferedOutputStream(new FileOutputStream(file, false),
                  1048576 * 8 /* 8mb */));
        }

        partitionsStream[letter].writeUnshared(current.toArray(new SFATrie.Approximation[]{}));

        // reset the references to the objects to allow
        // the garbage collector to write the objects
        partitionsStream[letter].reset();

        try {
          Thread.sleep(100);
        } catch (InterruptedException e) {
          Assert.fail();
        }

        this.writtenSamples[letter] += current.size();
      }
    }
  }

  @After
  public void tearDown() throws Exception {
    serializerExec.shutdown();
    transformExec.shutdown();
  }
}<|MERGE_RESOLUTION|>--- conflicted
+++ resolved
@@ -7,11 +7,11 @@
 import java.io.EOFException;
 import java.io.File;
 import java.io.FileInputStream;
+import java.io.FileNotFoundException;
 import java.io.FileOutputStream;
 import java.io.IOException;
 import java.io.ObjectInputStream;
 import java.io.ObjectOutputStream;
-import java.nio.file.Files;
 import java.util.ArrayList;
 import java.util.LinkedList;
 import java.util.List;
@@ -22,11 +22,6 @@
 import java.util.concurrent.Future;
 import java.util.concurrent.LinkedBlockingQueue;
 
-<<<<<<< HEAD
-import org.junit.After;
-=======
->>>>>>> 77348b26
-import org.junit.Assert;
 import org.junit.Test;
 import org.junit.runner.RunWith;
 import org.junit.runners.JUnit4;
@@ -48,8 +43,8 @@
   // the
   // disk
   static ExecutorService transformExec = Executors.newFixedThreadPool(4); // parallel
-  // SFA
-  // transformation
+                                                                          // SFA
+                                                                          // transformation
 
   static LinkedList<Future<Long>> futures = new LinkedList<>();
 
@@ -283,23 +278,15 @@
       time = System.currentTimeMillis();
       double resultDistance = Double.MAX_VALUE;
       for (int ww = 0; ww < size; ww++) { // faster than reevaluation in for
-        // loop
+                                          // loop
         double distance = SFATrieTest.getEuclideanDistance(timeSeries, query, means[ww], stds[ww], resultDistance, ww);
         resultDistance = Math.min(distance, resultDistance);
       }
       time = System.currentTimeMillis() - time;
       System.out.println("\tEuclidean:" + (time / 1000.0) + "s");
 
-<<<<<<< HEAD
-      if (distances.get(0) != resultDistance) {
-        Assert.fail("\tError! Distances do not match: " + resultDistance + "\t" + distances.get(0));
-      } else {
-        System.out.println("\tDistance is ok");
-      }
-=======
       Assert.assertEquals("Distances do not match: " + resultDistance + "\t" + distances.get(0),
           distances.get(0), resultDistance, 0.003);
->>>>>>> 77348b26
     }
 
     System.out.println("All ok...");
@@ -307,7 +294,7 @@
 
   /**
    * Builds one SFA trie for each bucket and merges these to one SFA trie.
-   *
+   * 
    * @param l
    * @param leafThreshold
    * @param windowLength
@@ -394,6 +381,7 @@
 
   /**
    * Opens multiple streams to disk but writes them sequentially to disk
+   *
    */
   static class SerializedStreams {
     LinkedBlockingQueue<SFATrie.Approximation>[] wordPartitions;
@@ -515,14 +503,10 @@
      *
      * @param current
      * @param letter
+     * @throws FileNotFoundException
      * @throws IOException
      */
-<<<<<<< HEAD
-    protected void writeToDisk(List<SFATrie.Approximation> current, int letter) throws FileNotFoundException,
-            IOException {
-=======
     protected void writeToDisk(List<SFATrie.Approximation> current, int letter) throws IOException {
->>>>>>> 77348b26
       if (!current.isEmpty()) {
         if (partitionsStream[letter] == null) {
           String fileName = tempDir.getAbsolutePath() + File.separator + letter + ".bucket";
