// Copyright (c) 2017 - Patrick Schäfer (patrick.schaefer@hu-berlin.de)
// Distributed under the GLP 3.0 (See accompanying file LICENSE)
package sfa.classification;

import java.util.ArrayList;
import java.util.Arrays;
import java.util.Comparator;
import java.util.Random;
import java.util.concurrent.atomic.AtomicInteger;

import sfa.timeseries.TimeSeries;
import sfa.transformation.WEASEL;
import sfa.transformation.WEASEL.BagOfBigrams;
import sfa.transformation.WEASEL.Dictionary;

import com.carrotsearch.hppc.cursors.IntIntCursor;

import de.bwaldvogel.liblinear.Feature;
import de.bwaldvogel.liblinear.FeatureNode;
import de.bwaldvogel.liblinear.Linear;
import de.bwaldvogel.liblinear.Parameter;
import de.bwaldvogel.liblinear.Problem;
import de.bwaldvogel.liblinear.SolverType;

/**
 * The WEASEL (Word ExtrAction for time SEries cLassification) classifier as published in
 * <p>
 * Schäfer, P., Leser, U.: Fast and Accurate Time Series
 * Classification with WEASEL." CIKM 2017
 */
public class WEASELClassifier extends Classifier {

  // default training parameters
  public static int maxF = 6;
  public static int minF = 4;
  public static int maxS = 4;

  public static SolverType solverType = SolverType.L2R_LR_DUAL;

  public static double chi = 2;
  public static double bias = 1;
  public static double p = 0.1;
  public static int iterations = 5000;
  public static double c = 1;

  // the trained weasel
  WEASELModel model;

  public WEASELClassifier() {
    super();
  }

  public static class WEASELModel extends Model {
    public WEASELModel(
            boolean normed,
            int features,
            WEASEL model,
            de.bwaldvogel.liblinear.Model linearModel,
            int testing,
            int testSize,
            int training,
            int trainSize
            ) {
      super("Weasel", testing, testSize, training, trainSize, normed, -1);
      this.features = features;
      this.weasel = model;
      this.linearModel = linearModel;
    }

    public int features;
    public WEASEL weasel;
    public de.bwaldvogel.liblinear.Model linearModel;
  }

  @Override
  public Score eval(
          final TimeSeries[] trainSamples, final TimeSeries[] testSamples) {
    long startTime = System.currentTimeMillis();

    Score score = fit(trainSamples);

    // training score
    if (DEBUG) {
      System.out.println(score.toString());
      outputResult((int) score.training, startTime, trainSamples.length);
    }

    // determine label based on the majority of predictions
    int correctTesting = score(testSamples).correct.get();

    if (DEBUG) {
      System.out.println("Weasel Testing:\t");
      outputResult(correctTesting, startTime, testSamples.length);
      System.out.println("");
    }

    return new Score(
            "Weasel",
            correctTesting, testSamples.length,
            score.training, trainSamples.length,
            score.windowLength
    );
  }


  @Override
  public Score fit(final TimeSeries[] trainSamples) {

    // train the shotgun models for different window lengths
    this.model = fitWeasel(trainSamples);

    // return score
    return model.score;
  }


  @Override
  public Predictions score(final TimeSeries[] testSamples) {
    String[] labels = predict(testSamples);
    return evalLabels(testSamples, labels);
  }

  private Predictions evalLabels(TimeSeries[] testSamples, String[] labels) {
    int correct = 0;
    for (int ind = 0; ind < testSamples.length; ind++) {
      correct+=compareLabels(labels[ind],(testSamples[ind].getLabel()))?1:0;
    }
    return new Predictions(labels, correct);
  }

  private boolean compareLabels(String label1, String label2) {
    // compare 1.0000 to 1.0 in String returns false, hence the conversion to double
    return Double.valueOf(label1).equals(Double.valueOf(label2));
  }

  public String[] predict(TimeSeries[] samples) {
    final int[][][] wordsTest = model.weasel.createWords(samples);
    BagOfBigrams[] bagTest = model.weasel.createBagOfPatterns(wordsTest, samples, model.features);

    // chi square changes key mappings => remap
    model.weasel.dict.remap(bagTest);

    FeatureNode[][] features = initLibLinear(bagTest, model.linearModel.getNrFeature());

    String[] labels = new String[samples.length];

    for (int ind = 0; ind < features.length; ind++) {
      double label = Linear.predict(model.linearModel, features[ind]);
      labels[ind] = String.valueOf(label);
    }
    return labels;
  }

  protected WEASELModel fitWeasel(final TimeSeries[] samples) {
    try {
      int maxCorrect = -1;
      int bestF = -1;
      boolean bestNorm = false;

      int min = 4;
      int max = getMax(samples, MAX_WINDOW_LENGTH);
      int[] windowLengths = new int[max - min + 1];
      for (int w = min, a = 0; w <= max; w++, a++) {
        windowLengths[a] = w;
      }

      optimize:
      for (final boolean mean : NORMALIZATION) {
        WEASEL model = new WEASEL(maxF, maxS, windowLengths, mean, false);
        int[][][] words = model.createWords(samples);

        for (int f = minF; f <= maxF; f += 2) {
          model.dict.reset();
          BagOfBigrams[] bop = model.createBagOfPatterns(words, samples, f);
          model.filterChiSquared(bop, chi);

          // train liblinear
          final Problem problem = initLibLinearProblem(bop, model.dict, bias);
          int correct = trainLibLinear(problem, solverType, c, iterations, p, folds, new Random(1));

          if (correct > maxCorrect) {
            maxCorrect = correct;
            bestF = f;
            bestNorm = mean;
          }
          if (correct == samples.length) {
            break optimize;
          }
        }
      }

      // obtain the final matrix
      WEASEL model = new WEASEL(maxF, maxS, windowLengths, bestNorm, false);
      int[][][] words = model.createWords(samples);
      BagOfBigrams[] bob = model.createBagOfPatterns(words, samples, bestF);
      model.filterChiSquared(bob, chi);

      // train liblinear
      Problem problem = initLibLinearProblem(bob, model.dict, bias);
      de.bwaldvogel.liblinear.Model linearModel = Linear.train(problem, new Parameter(solverType, c, iterations, p));

      return new WEASELModel(
              bestNorm,
              bestF,
              model,
              linearModel,
              0, // testing
<<<<<<< HEAD
              maxCorrect // training
=======
              1,
              maxCorrect, // training
              samples.length
>>>>>>> 9199aacf
      );

    } catch (Exception e) {
      e.printStackTrace();
    }
    return null;
  }

<<<<<<< HEAD
=======

  protected Predictions predict(
          final WEASELModel model,
          final TimeSeries[] testSamples) {
    // iterate each sample to classify
    final int[][][] wordsTest = model.weasel.createWords(testSamples);
    BagOfBigrams[] bagTest = model.weasel.createBagOfPatterns(wordsTest, testSamples, model.features);

    // chi square changes key mappings => remap
    model.weasel.dict.remap(bagTest);

    FeatureNode[][] features = initLibLinear(bagTest, model.linearModel.getNrFeature());

    String[] labels = new String[testSamples.length];

    int correct = 0;
    for (int ind = 0; ind < features.length; ind++) {
      double label = Linear.predict(model.linearModel, features[ind]);
      if (label == Double.valueOf(bagTest[ind].label)) {
        correct++;
      }
      labels[ind] = String.valueOf(label);
    }
    return new Predictions(labels, correct);
  }

>>>>>>> 9199aacf
  protected static Problem initLibLinearProblem(
          final BagOfBigrams[] bob,
          final Dictionary dict,
          final double bias) {
    Linear.resetRandom();

    Problem problem = new Problem();
    problem.bias = bias;
    problem.n = dict.size() + 1;
    problem.y = getLabels(bob);

    final FeatureNode[][] features = initLibLinear(bob, problem.n);

    problem.l = features.length;
    problem.x = features;
    return problem;
  }

  protected static FeatureNode[][] initLibLinear(final BagOfBigrams[] bob, int max_feature) {
    FeatureNode[][] featuresTrain = new FeatureNode[bob.length][];
    for (int j = 0; j < bob.length; j++) {
      BagOfBigrams bop = bob[j];
      ArrayList<FeatureNode> features = new ArrayList<>(bop.bob.size());
      for (IntIntCursor word : bop.bob) {
        if (word.value > 0 && word.key <= max_feature) {
          features.add(new FeatureNode(word.key, (word.value)));
        }
      }
      FeatureNode[] featuresArray = features.toArray(new FeatureNode[]{});
      Arrays.parallelSort(featuresArray, new Comparator<FeatureNode>() {
        public int compare(FeatureNode o1, FeatureNode o2) {
          return Integer.compare(o1.index, o2.index);
        }
      });
      featuresTrain[j] = featuresArray;
    }
    return featuresTrain;
  }


  @SuppressWarnings("static-access")
  protected static int trainLibLinear(
          final Problem prob, final SolverType solverType, double c,
          int iter, double p, int nr_fold, Random random) {
    final Parameter param = new Parameter(solverType, c, iter, p);

    int i;
    final int l = prob.l;
    final int[] perm = new int[l];

    if (nr_fold > l) {
      nr_fold = l;
    }
    final int[] fold_start = new int[nr_fold + 1];

    for (i = 0; i < l; i++) {
      perm[i] = i;
    }
    for (i = 0; i < l; i++) {
      int j = i + random.nextInt(l - i);
      swap(perm, i, j);
    }
    for (i = 0; i <= nr_fold; i++) {
      fold_start[i] = i * l / nr_fold;
    }

    final AtomicInteger correct = new AtomicInteger(0);

    final int fold = nr_fold;
    ParallelFor.withIndex(threads, new ParallelFor.Each() {
      @Override
      public void run(int id, AtomicInteger processed) {
        ThreadLocal<Linear> myLinear = new ThreadLocal<>();
        myLinear.set(new Linear());
        myLinear.get().disableDebugOutput();

        for (int i = 0; i < fold; i++) {
          if (i % threads == id) {

            int begin = fold_start[i];
            int end = fold_start[i + 1];
            int j, k;
            Problem subprob = new Problem();

            subprob.bias = prob.bias;
            subprob.n = prob.n;
            subprob.l = l - (end - begin);
            subprob.x = new Feature[subprob.l][];
            subprob.y = new double[subprob.l];

            k = 0;
            for (j = 0; j < begin; j++) {
              subprob.x[k] = prob.x[perm[j]];
              subprob.y[k] = prob.y[perm[j]];
              ++k;
            }
            for (j = end; j < l; j++) {
              subprob.x[k] = prob.x[perm[j]];
              subprob.y[k] = prob.y[perm[j]];
              ++k;
            }

            de.bwaldvogel.liblinear.Model submodel = myLinear.get().train(subprob, param);
            for (j = begin; j < end; j++) {
              correct.addAndGet(prob.y[perm[j]] == myLinear.get().predict(submodel, prob.x[perm[j]]) ? 1 : 0);
            }
          }
        }
      }
    });
    return correct.get();
  }

  private static void swap(int[] array, int idxA, int idxB) {
    int temp = array[idxA];
    array[idxA] = array[idxB];
    array[idxB] = temp;
  }

  protected static double[] getLabels(final BagOfBigrams[] bagOfPatternsTestSamples) {
    double[] labels = new double[bagOfPatternsTestSamples.length];
    for (int i = 0; i < bagOfPatternsTestSamples.length; i++) {
      labels[i] = Double.valueOf(bagOfPatternsTestSamples[i].label);
    }
    return labels;
  }

}<|MERGE_RESOLUTION|>--- conflicted
+++ resolved
@@ -205,13 +205,9 @@
               model,
               linearModel,
               0, // testing
-<<<<<<< HEAD
-              maxCorrect // training
-=======
               1,
               maxCorrect, // training
               samples.length
->>>>>>> 9199aacf
       );
 
     } catch (Exception e) {
@@ -220,35 +216,6 @@
     return null;
   }
 
-<<<<<<< HEAD
-=======
-
-  protected Predictions predict(
-          final WEASELModel model,
-          final TimeSeries[] testSamples) {
-    // iterate each sample to classify
-    final int[][][] wordsTest = model.weasel.createWords(testSamples);
-    BagOfBigrams[] bagTest = model.weasel.createBagOfPatterns(wordsTest, testSamples, model.features);
-
-    // chi square changes key mappings => remap
-    model.weasel.dict.remap(bagTest);
-
-    FeatureNode[][] features = initLibLinear(bagTest, model.linearModel.getNrFeature());
-
-    String[] labels = new String[testSamples.length];
-
-    int correct = 0;
-    for (int ind = 0; ind < features.length; ind++) {
-      double label = Linear.predict(model.linearModel, features[ind]);
-      if (label == Double.valueOf(bagTest[ind].label)) {
-        correct++;
-      }
-      labels[ind] = String.valueOf(label);
-    }
-    return new Predictions(labels, correct);
-  }
-
->>>>>>> 9199aacf
   protected static Problem initLibLinearProblem(
           final BagOfBigrams[] bob,
           final Dictionary dict,
